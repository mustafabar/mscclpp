--- conflicted
+++ resolved
@@ -20,69 +20,6 @@
 extern "C" {
 #endif
 
-<<<<<<< HEAD
-=======
-typedef enum : uint64_t { mscclppData = 0x1,
-                          mscclppFlag = 0x2,
-                          mscclppSync = 0x4} mscclppTriggerType_t;
-
-#define MSCCLPP_BITS_SIZE 32
-#define MSCCLPP_BITS_OFFSET 32
-#define MSCCLPP_BITS_TYPE 3
-#define MSCCLPP_BITS_CONNID 10
-
-// the summation of number of bits must be 128 or less
-union alignas(16) mscclppTrigger {
-  uint64_t value[2];
-  struct {
-    // first 64 bits: value[0]
-    uint64_t dataSize      : MSCCLPP_BITS_SIZE;
-    uint64_t srcDataOffset : MSCCLPP_BITS_OFFSET;
-    uint64_t               : (64-MSCCLPP_BITS_SIZE-MSCCLPP_BITS_OFFSET); // ensure 64-bit alignment
-    // second 64 bits: value[1]
-    uint64_t dstDataOffset : MSCCLPP_BITS_OFFSET;
-    uint64_t connId        : MSCCLPP_BITS_CONNID;
-    uint64_t type          : MSCCLPP_BITS_TYPE;
-    uint64_t               : (64-MSCCLPP_BITS_OFFSET-MSCCLPP_BITS_CONNID-MSCCLPP_BITS_TYPE); // ensure 64-bit alignment
-  } fields;
-};
-
-typedef uint64_t mscclppRequest_t;
-typedef mscclppTrigger* mscclppTrigger_t;
-
-struct mscclppConcurrentFifo {
-#ifdef __CUDACC__
-  __forceinline__ __device__ mscclppRequest_t getTrigger(mscclppTrigger_t* trig) {
-    uint64_t curFifoHead = atomicAdd((unsigned long long int*)this->triggerFifoHead,1);
-    while (curFifoHead >= MSCCLPP_PROXY_FIFO_SIZE + *((volatile uint64_t*)this->triggerFifoTail));
-    *trig = &this->triggerFifo[curFifoHead % MSCCLPP_PROXY_FIFO_SIZE];
-    return curFifoHead;
-  }
-
-  __forceinline__ __device__ void setTrigger(mscclppTrigger_t trig, uint64_t type, uint64_t srcDataOffset, uint64_t dstDataOffset, uint64_t dataSize) {
-    asm volatile(
-      "st.volatile.global.v2.u64 [%0], {%1,%2};" ::"l"(&trig->value),
-      "l"((srcDataOffset << MSCCLPP_BITS_SIZE) + dataSize),
-      "l"((((type << MSCCLPP_BITS_CONNID) + this->connId) << MSCCLPP_BITS_OFFSET) + dstDataOffset)
-    );
-  }
-  
-  __forceinline__ __device__ void setTrigger(mscclppTrigger_t trig, uint64_t type, uint64_t dataOffset, uint64_t dataSize) {
-    setTrigger(trig, type, dataOffset, dataOffset, dataSize);
-  }
-
-  __forceinline__ __device__ void waitTrigger(mscclppRequest_t req) {
-    while (*(volatile uint64_t *)triggerFifoTail <= req);
-  }
-#endif // __CUDACC__
-  mscclppTrigger* triggerFifo;
-  uint64_t* triggerFifoTail; // read by both device and host. written only by host
-  uint64_t* triggerFifoHead; // read by both device and host. written only by device
-  int connId;
-};
-
-
->>>>>>> febebde2
 /***************************************************************************************************************
  * A mscclppDevConn provides a zero-copy connection between two GPUs connected via P2P NVLink or InfiniBand.
  * The communication API is one-sided meaning that for every single data transfer, only one side
@@ -143,20 +80,28 @@
  **************************************************************************************************************/
 struct mscclppDevConn {
 #ifdef __CUDACC__
- __forceinline__ __device__ void put(uint64_t dataOffset, uint64_t dataSize){
-    fifo.push(mscclppData, dataOffset, dataSize);
+  __forceinline__ __device__ void put(uint64_t dstDataOffset, uint64_t srcDataOffset, uint64_t dataSize){
+    fifo.push(mscclppData, dstDataOffset, srcDataOffset, dataSize);
+  }
+
+  __forceinline__ __device__ void put(uint64_t dataOffset, uint64_t dataSize){
+    put(dataOffset, dataOffset, dataSize);
   }
 
   __forceinline__ __device__ void signal(){
     epochIncrement();
-    uint64_t curFifoHead = fifo.push(mscclppFlag | mscclppSync, 1, 1);
+    uint64_t curFifoHead = fifo.push(mscclppFlag | mscclppSync, 0, 0, 1);
+    while (*(volatile uint64_t *)fifo.triggerFifoTail <= curFifoHead);
+  }
+
+  __forceinline__ __device__ void putWithSignal(uint64_t dstDataOffset, uint64_t srcDataOffset, uint64_t dataSize){
+    epochIncrement();
+    uint64_t curFifoHead = fifo.push(mscclppData | mscclppFlag | mscclppSync, dstDataOffset, srcDataOffset, dataSize);
     while (*(volatile uint64_t *)fifo.triggerFifoTail <= curFifoHead);
   }
 
   __forceinline__ __device__ void putWithSignal(uint64_t dataOffset, uint64_t dataSize){
-    epochIncrement();
-    uint64_t curFifoHead = fifo.push(mscclppData | mscclppFlag | mscclppSync, dataOffset, dataSize);
-    while (*(volatile uint64_t *)fifo.triggerFifoTail <= curFifoHead);
+    putWithSignal(dataOffset, dataOffset, dataSize);
   }
 
   __forceinline__ __device__ void wait(){
